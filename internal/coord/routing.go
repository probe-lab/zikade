package coord

import (
	"context"
	"fmt"
	"sync"
	"time"

	"github.com/benbjohnson/clock"
	"go.opentelemetry.io/otel/attribute"
	"go.opentelemetry.io/otel/metric"
	"go.opentelemetry.io/otel/trace"
	"golang.org/x/exp/slog"

	"github.com/plprobelab/zikade/errs"
	"github.com/plprobelab/zikade/internal/coord/coordt"
	"github.com/plprobelab/zikade/internal/coord/cplutil"
	"github.com/plprobelab/zikade/internal/coord/routing"
	"github.com/plprobelab/zikade/kadt"
	"github.com/plprobelab/zikade/tele"
)

const (
	// IncludeQueryID is the id for connectivity checks performed by the include state machine.
	// This identifier is used for routing network responses to the state machine.
	IncludeQueryID = coordt.QueryID("include")

	// ProbeQueryID is the id for connectivity checks performed by the probe state machine
	// This identifier is used for routing network responses to the state machine.
	ProbeQueryID = coordt.QueryID("probe")
)

type RoutingConfig struct {
	// Clock is a clock that may replaced by a mock when testing
	Clock clock.Clock

	// Logger is a structured logger that will be used when logging.
	Logger *slog.Logger

	// Tracer is the tracer that should be used to trace execution.
	Tracer trace.Tracer

	// Meter is the meter that should be used to record metrics.
	Meter metric.Meter

	// BootstrapTimeout is the time the behaviour should wait before terminating a bootstrap if it is not making progress.
	BootstrapTimeout time.Duration

	// BootstrapRequestConcurrency is the maximum number of concurrent requests that the behaviour may have in flight during bootstrap.
	BootstrapRequestConcurrency int

	// BootstrapRequestTimeout is the timeout the behaviour should use when attempting to contact a node during bootstrap.
	BootstrapRequestTimeout time.Duration

	// ConnectivityCheckTimeout is the timeout the behaviour should use when performing a connectivity check.
	ConnectivityCheckTimeout time.Duration

	// ProbeRequestConcurrency is the maximum number of concurrent requests that the behaviour may have in flight while performing
	// connectivity checks for nodes in the routing table.
	ProbeRequestConcurrency int

	// ProbeCheckInterval is the time interval the behaviour should use between connectivity checks for the same node in the routing table.
	ProbeCheckInterval time.Duration

	// IncludeQueueCapacity is the maximum number of nodes the behaviour should keep queued as candidates for inclusion in the routing table.
	IncludeQueueCapacity int

	// IncludeRequestConcurrency is the maximum number of concurrent requests that the behaviour may have in flight while performing
	// connectivity checks for nodes in the inclusion candidate queue.
	IncludeRequestConcurrency int

	// ExploreTimeout is the time the behaviour should wait before terminating an exploration of a routing table bucket if it is not making progress.
	ExploreTimeout time.Duration

	// ExploreRequestConcurrency is the maximum number of concurrent requests that the behaviour may have in flight while exploring the
	// network to increase routing table occupancy.
	ExploreRequestConcurrency int

	// ExploreRequestTimeout is the timeout the behaviour should use when attempting to contact a node while exploring the
	// network to increase routing table occupancy.
	ExploreRequestTimeout time.Duration

	// ExploreMaximumCpl is the maximum CPL (common prefix length) the behaviour should explore to increase routing table occupancy.
	// All CPLs from this value to zero will be explored on a repeating schedule.
	ExploreMaximumCpl int

	// ExploreInterval is the base time interval the behaviour should leave between explorations of the same CPL.
	// See the documentation for [routing.DynamicExploreSchedule] for the precise formula used to calculate explore intervals.
	ExploreInterval time.Duration

	// ExploreIntervalMultiplier is a factor that is applied to the base time interval for CPLs lower than the maximum to increase the delay between
	// explorations for lower CPLs.
	// See the documentation for [routing.DynamicExploreSchedule] for the precise formula used to calculate explore intervals.
	ExploreIntervalMultiplier float64

	// ExploreIntervalJitter is a factor that is used to increase the calculated interval for an exploratiion by a small random amount.
	// It must be between 0 and 0.05. When zero, no jitter is applied.
	// See the documentation for [routing.DynamicExploreSchedule] for the precise formula used to calculate explore intervals.
	ExploreIntervalJitter float64
}

// Validate checks the configuration options and returns an error if any have invalid values.
func (cfg *RoutingConfig) Validate() error {
	if cfg.Clock == nil {
		return &errs.ConfigurationError{
			Component: "RoutingConfig",
			Err:       fmt.Errorf("clock must not be nil"),
		}
	}

	if cfg.Logger == nil {
		return &errs.ConfigurationError{
			Component: "RoutingConfig",
			Err:       fmt.Errorf("logger must not be nil"),
		}
	}

	if cfg.Tracer == nil {
		return &errs.ConfigurationError{
			Component: "RoutingConfig",
			Err:       fmt.Errorf("tracer must not be nil"),
		}
	}

	if cfg.Meter == nil {
		return &errs.ConfigurationError{
			Component: "RoutingConfig",
			Err:       fmt.Errorf("meter must not be nil"),
		}
	}

	if cfg.BootstrapTimeout < 1 {
		return &errs.ConfigurationError{
			Component: "RoutingConfig",
			Err:       fmt.Errorf("bootstrap timeout must be greater than zero"),
		}
	}

	if cfg.BootstrapRequestConcurrency < 1 {
		return &errs.ConfigurationError{
			Component: "RoutingConfig",
			Err:       fmt.Errorf("bootstrap request concurrency must be greater than zero"),
		}
	}

	if cfg.BootstrapRequestTimeout < 1 {
		return &errs.ConfigurationError{
			Component: "RoutingConfig",
			Err:       fmt.Errorf("bootstrap request timeout must be greater than zero"),
		}
	}

	if cfg.ConnectivityCheckTimeout < 1 {
		return &errs.ConfigurationError{
			Component: "RoutingConfig",
			Err:       fmt.Errorf("connectivity check timeout must be greater than zero"),
		}
	}

	if cfg.ProbeRequestConcurrency < 1 {
		return &errs.ConfigurationError{
			Component: "RoutingConfig",
			Err:       fmt.Errorf("probe request concurrency must be greater than zero"),
		}
	}

	if cfg.ProbeCheckInterval < 1 {
		return &errs.ConfigurationError{
			Component: "RoutingConfig",
			Err:       fmt.Errorf("probe check interval must be greater than zero"),
		}
	}

	if cfg.IncludeQueueCapacity < 1 {
		return &errs.ConfigurationError{
			Component: "RoutingConfig",
			Err:       fmt.Errorf("include queue capacity must be greater than zero"),
		}
	}

	if cfg.IncludeRequestConcurrency < 1 {
		return &errs.ConfigurationError{
			Component: "RoutingConfig",
			Err:       fmt.Errorf("include request concurrency must be greater than zero"),
		}
	}

	if cfg.ExploreTimeout < 1 {
		return &errs.ConfigurationError{
			Component: "RoutingConfig",
			Err:       fmt.Errorf("explore timeout must be greater than zero"),
		}
	}

	if cfg.ExploreRequestConcurrency < 1 {
		return &errs.ConfigurationError{
			Component: "RoutingConfig",
			Err:       fmt.Errorf("explore request concurrency must be greater than zero"),
		}
	}

	if cfg.ExploreRequestTimeout < 1 {
		return &errs.ConfigurationError{
			Component: "RoutingConfig",
			Err:       fmt.Errorf("explore request timeout must be greater than zero"),
		}
	}

	if cfg.ExploreMaximumCpl < 1 {
		return &errs.ConfigurationError{
			Component: "RoutingConfig",
			Err:       fmt.Errorf("explore maximum cpl must be greater than zero"),
		}
	}

	// This limit exists because we can only generate 15 bit prefixes [cplutil.GenRandPeerID].
	if cfg.ExploreMaximumCpl > 15 {
		return &errs.ConfigurationError{
			Component: "RoutingConfig",
			Err:       fmt.Errorf("explore maximum cpl must be 15 or less"),
		}
	}

	if cfg.ExploreInterval < 1 {
		return &errs.ConfigurationError{
			Component: "RoutingConfig",
			Err:       fmt.Errorf("explore interval must be greater than zero"),
		}
	}

	if cfg.ExploreIntervalMultiplier < 1 {
		return &errs.ConfigurationError{
			Component: "RoutingConfig",
			Err:       fmt.Errorf("explore interval multiplier must be one or greater"),
		}
	}

	if cfg.ExploreIntervalJitter < 0 {
		return &errs.ConfigurationError{
			Component: "RoutingConfig",
			Err:       fmt.Errorf("explore interval jitter must be greater than 0"),
		}
	}

	if cfg.ExploreIntervalJitter > 0.05 {
		return &errs.ConfigurationError{
			Component: "RoutingConfig",
			Err:       fmt.Errorf("explore interval jitter must be 0.05 or less"),
		}
	}

	return nil
}

func DefaultRoutingConfig() *RoutingConfig {
	return &RoutingConfig{
		Clock:  clock.New(),
		Logger: tele.DefaultLogger("coord"),
		Tracer: tele.NoopTracer(),
		Meter:  tele.NoopMeter(),

		BootstrapTimeout:            5 * time.Minute, // MAGIC
		BootstrapRequestConcurrency: 3,               // MAGIC
		BootstrapRequestTimeout:     time.Minute,     // MAGIC

		ConnectivityCheckTimeout: time.Minute, // MAGIC

		ProbeRequestConcurrency: 3,             // MAGIC
		ProbeCheckInterval:      6 * time.Hour, // MAGIC

		IncludeRequestConcurrency: 3,   // MAGIC
		IncludeQueueCapacity:      128, // MAGIC

		ExploreTimeout:            5 * time.Minute, // MAGIC
		ExploreRequestConcurrency: 3,               // MAGIC
		ExploreRequestTimeout:     time.Minute,     // MAGIC
		ExploreMaximumCpl:         14,
		ExploreInterval:           time.Hour, // MAGIC
		ExploreIntervalMultiplier: 1,         // MAGIC
		ExploreIntervalJitter:     0,         // MAGIC

	}
}

// A RoutingBehaviour provides the behaviours for bootstrapping and maintaining a DHT's routing table.
type RoutingBehaviour struct {
	// self is the peer id of the system the dht is running on
	self kadt.PeerID

	// cfg is a copy of the optional configuration supplied to the behaviour
	cfg RoutingConfig

	// performMu is held while Perform is executing to ensure sequential execution of work.
	performMu sync.Mutex

	// bootstrap is the bootstrap state machine, responsible for bootstrapping the routing table
	// it must only be accessed while performMu is held
	bootstrap coordt.StateMachine[routing.BootstrapEvent, routing.BootstrapState]

	// include is the inclusion state machine, responsible for vetting nodes before including them in the routing table
	// it must only be accessed while performMu is held
	include coordt.StateMachine[routing.IncludeEvent, routing.IncludeState]

	// probe is the node probing state machine, responsible for periodically checking connectivity of nodes in the routing table
	// it must only be accessed while performMu is held
	probe coordt.StateMachine[routing.ProbeEvent, routing.ProbeState]

<<<<<<< HEAD
	// explore is the routing table explore state machine, responsible for increasing the occupant of the routing table
	explore coordt.StateMachine[routing.ExploreEvent, routing.ExploreState]

	// crawl is the state machine that can crawl the network from a set of seed nodes
	crawl coordt.StateMachine[routing.CrawlEvent, routing.CrawlState]

	pendingMu sync.Mutex
	pending   []BehaviourEvent
	ready     chan struct{}
=======
	// explore is the routing table explore state machine, responsible for increasing the occupanct of the routing table
	// it must only be accessed while performMu is held
	explore coordt.StateMachine[routing.ExploreEvent, routing.ExploreState]

	// pendingOutbound is a queue of outbound events.
	// it must only be accessed while performMu is held
	pendingOutbound []BehaviourEvent

	// pendingInboundMu guards access to pendingInbound
	pendingInboundMu sync.Mutex

	// pendingInbound is a queue of inbound events that are awaiting processing
	pendingInbound []CtxEvent[BehaviourEvent]

	ready chan struct{}
>>>>>>> 80fe66da
}

func NewRoutingBehaviour(self kadt.PeerID, rt routing.RoutingTableCpl[kadt.Key, kadt.PeerID], cfg *RoutingConfig) (*RoutingBehaviour, error) {
	if cfg == nil {
		cfg = DefaultRoutingConfig()
	} else if err := cfg.Validate(); err != nil {
		return nil, err
	}

	bootstrapCfg := routing.DefaultBootstrapConfig()
	bootstrapCfg.Clock = cfg.Clock
	bootstrapCfg.Tracer = cfg.Tracer
	bootstrapCfg.Meter = cfg.Meter
	bootstrapCfg.Timeout = cfg.BootstrapTimeout
	bootstrapCfg.RequestConcurrency = cfg.BootstrapRequestConcurrency
	bootstrapCfg.RequestTimeout = cfg.BootstrapRequestTimeout

	bootstrap, err := routing.NewBootstrap[kadt.Key](self, bootstrapCfg)
	if err != nil {
		return nil, fmt.Errorf("bootstrap: %w", err)
	}

	includeCfg := routing.DefaultIncludeConfig()
	includeCfg.Clock = cfg.Clock
	includeCfg.Tracer = cfg.Tracer
	includeCfg.Meter = cfg.Meter
	includeCfg.Timeout = cfg.ConnectivityCheckTimeout
	includeCfg.QueueCapacity = cfg.IncludeQueueCapacity
	includeCfg.Concurrency = cfg.IncludeRequestConcurrency

	include, err := routing.NewInclude[kadt.Key, kadt.PeerID](rt, includeCfg)
	if err != nil {
		return nil, fmt.Errorf("include: %w", err)
	}

	probeCfg := routing.DefaultProbeConfig()
	probeCfg.Clock = cfg.Clock
	probeCfg.Tracer = cfg.Tracer
	probeCfg.Meter = cfg.Meter
	probeCfg.Timeout = cfg.ConnectivityCheckTimeout
	probeCfg.Concurrency = cfg.ProbeRequestConcurrency
	probeCfg.CheckInterval = cfg.ProbeCheckInterval

	probe, err := routing.NewProbe[kadt.Key, kadt.PeerID](rt, probeCfg)
	if err != nil {
		return nil, fmt.Errorf("probe: %w", err)
	}

	exploreCfg := routing.DefaultExploreConfig()
	exploreCfg.Clock = cfg.Clock
	exploreCfg.Tracer = cfg.Tracer
	exploreCfg.Meter = cfg.Meter
	exploreCfg.Timeout = cfg.ExploreTimeout
	exploreCfg.RequestConcurrency = cfg.ExploreRequestConcurrency
	exploreCfg.RequestTimeout = cfg.ExploreRequestTimeout

	schedule, err := routing.NewDynamicExploreSchedule(cfg.ExploreMaximumCpl, cfg.Clock.Now(), cfg.ExploreInterval, cfg.ExploreIntervalMultiplier, cfg.ExploreIntervalJitter)
	if err != nil {
		return nil, fmt.Errorf("explore schedule: %w", err)
	}

	explore, err := routing.NewExplore[kadt.Key, kadt.PeerID](self, rt, cplutil.GenRandPeerID, schedule, exploreCfg)
	if err != nil {
		return nil, fmt.Errorf("explore: %w", err)
	}

	crawlCfg := routing.DefaultCrawlConfig()

	crawl, err := routing.NewCrawl(self, cplutil.GenRandPeerID, crawlCfg)
	if err != nil {
		return nil, fmt.Errorf("crawl: %w", err)
	}

	return ComposeRoutingBehaviour(self, bootstrap, include, probe, explore, crawl, cfg)
}

// ComposeRoutingBehaviour creates a [RoutingBehaviour] composed of the supplied state machines.
// The state machines are assumed to pre-configured so any [RoutingConfig] values relating to the state machines will not be applied.
func ComposeRoutingBehaviour(
	self kadt.PeerID,
	bootstrap coordt.StateMachine[routing.BootstrapEvent, routing.BootstrapState],
	include coordt.StateMachine[routing.IncludeEvent, routing.IncludeState],
	probe coordt.StateMachine[routing.ProbeEvent, routing.ProbeState],
	explore coordt.StateMachine[routing.ExploreEvent, routing.ExploreState],
	crawl coordt.StateMachine[routing.CrawlEvent, routing.CrawlState],
	cfg *RoutingConfig,
) (*RoutingBehaviour, error) {
	if cfg == nil {
		cfg = DefaultRoutingConfig()
	} else if err := cfg.Validate(); err != nil {
		return nil, err
	}

	r := &RoutingBehaviour{
		self:      self,
		cfg:       *cfg,
		bootstrap: bootstrap,
		include:   include,
		probe:     probe,
		explore:   explore,
		crawl:     crawl,
		ready:     make(chan struct{}, 1),
	}
	return r, nil
}

func (r *RoutingBehaviour) Notify(ctx context.Context, ev BehaviourEvent) {
	r.pendingInboundMu.Lock()
	defer r.pendingInboundMu.Unlock()

	ctx, span := r.cfg.Tracer.Start(ctx, "RoutingBehaviour.Notify")
	defer span.End()

	r.pendingInbound = append(r.pendingInbound, CtxEvent[BehaviourEvent]{Ctx: ctx, Event: ev})

	select {
	case r.ready <- struct{}{}:
	default:
	}
}

func (r *RoutingBehaviour) Ready() <-chan struct{} {
	return r.ready
}

func (r *RoutingBehaviour) Perform(ctx context.Context) (BehaviourEvent, bool) {
	r.performMu.Lock()
	defer r.performMu.Unlock()

	ctx, span := r.cfg.Tracer.Start(ctx, "RoutingBehaviour.Perform")
	defer span.End()

	defer r.updateReadyStatus()

	// drain queued events first.
	// drain queued outbound events before starting new work.
	ev, ok := r.nextPendingOutbound()
	if ok {
		return ev, true
	}

	// perform one piece of pending inbound work.
	ev, ok = r.perfomNextInbound()
	if ok {
		return ev, true
	}

	// poll the child state machines in priority order to give each an opportunity to perform work
	r.pollChildren(ctx)

	// finally check if any pending events were accumulated in the meantime
	return r.nextPendingOutbound()
}

func (r *RoutingBehaviour) nextPendingOutbound() (BehaviourEvent, bool) {
	if len(r.pendingOutbound) == 0 {
		return nil, false
	}
	var ev BehaviourEvent
	ev, r.pendingOutbound = r.pendingOutbound[0], r.pendingOutbound[1:]
	return ev, true
}

func (r *RoutingBehaviour) updateReadyStatus() {
	if len(r.pendingOutbound) != 0 {
		select {
		case r.ready <- struct{}{}:
		default:
		}
		return
	}

	r.pendingInboundMu.Lock()
	hasPendingInbound := len(r.pendingInbound) != 0
	r.pendingInboundMu.Unlock()

	if hasPendingInbound {
		select {
		case r.ready <- struct{}{}:
		default:
		}
		return
	}
}

<<<<<<< HEAD
// notify must only be called while r.pendingMu is held
func (r *RoutingBehaviour) notify(ctx context.Context, ev BehaviourEvent) {
	ctx, span := r.cfg.Tracer.Start(ctx, "RoutingBehaviour.notify", trace.WithAttributes(tele.AttrInEvent(ev)))
=======
func (r *RoutingBehaviour) nextPendingInbound() (CtxEvent[BehaviourEvent], bool) {
	r.pendingInboundMu.Lock()
	defer r.pendingInboundMu.Unlock()
	if len(r.pendingInbound) == 0 {
		return CtxEvent[BehaviourEvent]{}, false
	}
	var pev CtxEvent[BehaviourEvent]
	pev, r.pendingInbound = r.pendingInbound[0], r.pendingInbound[1:]
	return pev, true
}

func (r *RoutingBehaviour) perfomNextInbound() (BehaviourEvent, bool) {
	pev, ok := r.nextPendingInbound()
	if !ok {
		return nil, false
	}

	ctx, span := r.cfg.Tracer.Start(pev.Ctx, "PooledQueryBehaviour.perfomNextInbound")
>>>>>>> 80fe66da
	defer span.End()

	switch ev := pev.Event.(type) {
	case *EventStartBootstrap:
		cmd := &routing.EventBootstrapStart[kadt.Key, kadt.PeerID]{
			KnownClosestNodes: ev.SeedNodes,
		}
<<<<<<< HEAD
		// attempt to advance the bootstrap state machine
		next, ok := r.advanceBootstrap(ctx, cmd)
		if ok {
			r.pending = append(r.pending, next)
		}
=======
		// attempt to advance the bootstrap
		return r.advanceBootstrap(ctx, cmd)
>>>>>>> 80fe66da

	case *EventStartCrawl:
		cmd := &routing.EventCrawlStart[kadt.Key, kadt.PeerID]{
			Seed: ev.Seed,
		}
		// attempt to advance the crawl state machine
		next, ok := r.advanceCrawl(ctx, cmd)
		if ok {
			r.pending = append(r.pending, next)
		}

	case *EventAddNode:
		// Ignore self
		if r.self.Equal(ev.NodeID) {
			break
		}
<<<<<<< HEAD

		var cmd routing.IncludeEvent
		if ev.Checked {
			cmd = &routing.EventIncludeNode[kadt.Key, kadt.PeerID]{
				NodeID: ev.NodeID,
			}
		} else {
			// TODO: apply ttl
			cmd = &routing.EventIncludeAddCandidate[kadt.Key, kadt.PeerID]{
				NodeID: ev.NodeID,
			}
=======
		cmd := &routing.EventIncludeAddCandidate[kadt.Key, kadt.PeerID]{
			NodeID: ev.NodeID,
>>>>>>> 80fe66da
		}

		// attempt to advance the include state machine
		next, ok := r.advanceInclude(ctx, cmd)
		if ok {
			r.pendingOutbound = append(r.pendingOutbound, next)
		}

	case *EventRoutingUpdated:
		span.SetAttributes(attribute.String("nodeid", ev.NodeID.String()))
		cmd := &routing.EventProbeAdd[kadt.Key, kadt.PeerID]{
			NodeID: ev.NodeID,
		}
		// attempt to advance the probe state machine
		next, ok := r.advanceProbe(ctx, cmd)
		if ok {
			r.pendingOutbound = append(r.pendingOutbound, next)
		}

	case *EventGetCloserNodesSuccess:
		span.SetAttributes(attribute.String("event", "EventGetCloserNodesSuccess"), attribute.String("queryid", string(ev.QueryID)), attribute.String("nodeid", ev.To.String()))
		switch ev.QueryID {
		case routing.BootstrapQueryID:
			for _, info := range ev.CloserNodes {
				// TODO: do this after advancing bootstrap
				r.pendingOutbound = append(r.pendingOutbound, &EventAddNode{
					NodeID: info,
				})
			}
			cmd := &routing.EventBootstrapFindCloserResponse[kadt.Key, kadt.PeerID]{
				NodeID:      ev.To,
				CloserNodes: ev.CloserNodes,
			}
			// attempt to advance the bootstrap
			next, ok := r.advanceBootstrap(ctx, cmd)
			if ok {
				r.pendingOutbound = append(r.pendingOutbound, next)
			}

		case IncludeQueryID:
			var cmd routing.IncludeEvent
			// require that the node responded with at least one closer node
			if len(ev.CloserNodes) > 0 {
				cmd = &routing.EventIncludeConnectivityCheckSuccess[kadt.Key, kadt.PeerID]{
					NodeID: ev.To,
				}
			} else {
				cmd = &routing.EventIncludeConnectivityCheckFailure[kadt.Key, kadt.PeerID]{
					NodeID: ev.To,
					Error:  fmt.Errorf("response did not include any closer nodes"),
				}
			}
			// attempt to advance the include
			next, ok := r.advanceInclude(ctx, cmd)
			if ok {
				r.pendingOutbound = append(r.pendingOutbound, next)
			}

		case ProbeQueryID:
			var cmd routing.ProbeEvent
			// require that the node responded with at least one closer node
			if len(ev.CloserNodes) > 0 {
				cmd = &routing.EventProbeConnectivityCheckSuccess[kadt.Key, kadt.PeerID]{
					NodeID: ev.To,
				}
			} else {
				cmd = &routing.EventProbeConnectivityCheckFailure[kadt.Key, kadt.PeerID]{
					NodeID: ev.To,
					Error:  fmt.Errorf("response did not include any closer nodes"),
				}
			}
			// attempt to advance the probe state machine
			next, ok := r.advanceProbe(ctx, cmd)
			if ok {
				r.pendingOutbound = append(r.pendingOutbound, next)
			}

		case routing.ExploreQueryID:
			for _, info := range ev.CloserNodes {
				r.pendingOutbound = append(r.pendingOutbound, &EventAddNode{
					NodeID: info,
				})
			}
			cmd := &routing.EventExploreFindCloserResponse[kadt.Key, kadt.PeerID]{
				NodeID:      ev.To,
				CloserNodes: ev.CloserNodes,
			}
			next, ok := r.advanceExplore(ctx, cmd)
			if ok {
				r.pendingOutbound = append(r.pendingOutbound, next)
			}

		case routing.CrawlQueryID:
			r.pending = append(r.pending, &EventAddNode{
				NodeID:  ev.To,
				Checked: true,
			})

			cmd := &routing.EventCrawlNodeResponse[kadt.Key, kadt.PeerID]{
				NodeID:      ev.To,
				Target:      ev.Target,
				CloserNodes: ev.CloserNodes,
			}

			// attempt to advance the crawl
			next, ok := r.advanceCrawl(ctx, cmd)
			if ok {
				r.pending = append(r.pending, next)
			}

		default:
			panic(fmt.Sprintf("unexpected query id: %s", ev.QueryID))
		}

	case *EventGetCloserNodesFailure:
		span.SetAttributes(attribute.String("event", "EventGetCloserNodesFailure"), attribute.String("queryid", string(ev.QueryID)), attribute.String("nodeid", ev.To.String()))
		span.RecordError(ev.Err)
		switch ev.QueryID {
		case routing.BootstrapQueryID:
			cmd := &routing.EventBootstrapFindCloserFailure[kadt.Key, kadt.PeerID]{
				NodeID: ev.To,
				Error:  ev.Err,
			}
			// attempt to advance the bootstrap
			next, ok := r.advanceBootstrap(ctx, cmd)
			if ok {
				r.pendingOutbound = append(r.pendingOutbound, next)
			}
		case IncludeQueryID:
			cmd := &routing.EventIncludeConnectivityCheckFailure[kadt.Key, kadt.PeerID]{
				NodeID: ev.To,
				Error:  ev.Err,
			}
			// attempt to advance the include state machine
			next, ok := r.advanceInclude(ctx, cmd)
			if ok {
				r.pendingOutbound = append(r.pendingOutbound, next)
			}
		case ProbeQueryID:
			cmd := &routing.EventProbeConnectivityCheckFailure[kadt.Key, kadt.PeerID]{
				NodeID: ev.To,
				Error:  ev.Err,
			}
			// attempt to advance the probe state machine
			next, ok := r.advanceProbe(ctx, cmd)
			if ok {
				r.pendingOutbound = append(r.pendingOutbound, next)
			}
		case routing.ExploreQueryID:
			cmd := &routing.EventExploreFindCloserFailure[kadt.Key, kadt.PeerID]{
				NodeID: ev.To,
				Error:  ev.Err,
			}
			// attempt to advance the explore
			next, ok := r.advanceExplore(ctx, cmd)
			if ok {
				r.pendingOutbound = append(r.pendingOutbound, next)
			}
		case routing.CrawlQueryID:
			cmd := &routing.EventCrawlNodeFailure[kadt.Key, kadt.PeerID]{
				NodeID: ev.To,
				Target: ev.Target,
				Error:  ev.Err,
			}
			// attempt to advance the crawl
			next, ok := r.advanceCrawl(ctx, cmd)
			if ok {
				r.pending = append(r.pending, next)
			}

		default:
			panic(fmt.Sprintf("unexpected query id: %s", ev.QueryID))
		}

	case *EventNotifyConnectivity:
		span.SetAttributes(attribute.String("event", "EventNotifyConnectivity"), attribute.String("nodeid", ev.NodeID.String()))
		// ignore self
		if r.self.Equal(ev.NodeID) {
			break
		}
		r.cfg.Logger.Debug("peer has connectivity", tele.LogAttrPeerID(ev.NodeID))

		// tell the include state machine in case this is a new peer that could be added to the routing table
		cmd := &routing.EventIncludeAddCandidate[kadt.Key, kadt.PeerID]{
			NodeID: ev.NodeID,
		}
		next, ok := r.advanceInclude(ctx, cmd)
		if ok {
			r.pendingOutbound = append(r.pendingOutbound, next)
		}

		// tell the probe state machine in case there are connectivity checks that could be satisfied
		cmdProbe := &routing.EventProbeNotifyConnectivity[kadt.Key, kadt.PeerID]{
			NodeID: ev.NodeID,
		}
		nextProbe, ok := r.advanceProbe(ctx, cmdProbe)
		if ok {
			r.pendingOutbound = append(r.pendingOutbound, nextProbe)
		}

	case *EventNotifyNonConnectivity:
		span.SetAttributes(attribute.String("event", "EventNotifyConnectivity"), attribute.String("nodeid", ev.NodeID.String()))

		// tell the probe state machine to remove the node from the routing table and probe list
		cmdProbe := &routing.EventProbeRemove[kadt.Key, kadt.PeerID]{
			NodeID: ev.NodeID,
		}
		nextProbe, ok := r.advanceProbe(ctx, cmdProbe)
		if ok {
			r.pendingOutbound = append(r.pendingOutbound, nextProbe)
		}

	case *EventRoutingPoll:
		r.pollChildren(ctx)

	default:
		panic(fmt.Sprintf("unexpected dht event: %T", ev))
	}

	return nil, false
}

// pollChildren must only be called while r.pendingMu is locked
func (r *RoutingBehaviour) pollChildren(ctx context.Context) {
	ev, ok := r.advanceBootstrap(ctx, &routing.EventBootstrapPoll{})
	if ok {
		r.pendingOutbound = append(r.pendingOutbound, ev)
	}

	ev, ok = r.advanceInclude(ctx, &routing.EventIncludePoll{})
	if ok {
		r.pendingOutbound = append(r.pendingOutbound, ev)
	}

	ev, ok = r.advanceProbe(ctx, &routing.EventProbePoll{})
	if ok {
		r.pendingOutbound = append(r.pendingOutbound, ev)
	}

	ev, ok = r.advanceExplore(ctx, &routing.EventExplorePoll{})
	if ok {
		r.pendingOutbound = append(r.pendingOutbound, ev)
	}

	ev, ok = r.advanceCrawl(ctx, &routing.EventCrawlPoll{})
	if ok {
		r.pending = append(r.pending, ev)
	}
}

func (r *RoutingBehaviour) advanceBootstrap(ctx context.Context, ev routing.BootstrapEvent) (BehaviourEvent, bool) {
	ctx, span := r.cfg.Tracer.Start(ctx, "RoutingBehaviour.advanceBootstrap")
	defer span.End()
	bstate := r.bootstrap.Advance(ctx, ev)
	switch st := bstate.(type) {

	case *routing.StateBootstrapFindCloser[kadt.Key, kadt.PeerID]:
		return &EventOutboundGetCloserNodes{
			QueryID: routing.BootstrapQueryID,
			To:      st.NodeID,
			Target:  st.Target,
			Notify:  r,
		}, true

	case *routing.StateBootstrapWaiting:
		// bootstrap waiting for a message response, nothing to do
	case *routing.StateBootstrapFinished:
		r.cfg.Logger.Debug("bootstrap finished", slog.Duration("elapsed", st.Stats.End.Sub(st.Stats.Start)), slog.Int("requests", st.Stats.Requests), slog.Int("failures", st.Stats.Failure))
		return &EventBootstrapFinished{
			Stats: st.Stats,
		}, true
	case *routing.StateBootstrapIdle:
		// bootstrap not running, nothing to do
	default:
		panic(fmt.Sprintf("unexpected bootstrap state: %T", st))
	}

	return nil, false
}

func (r *RoutingBehaviour) advanceInclude(ctx context.Context, ev routing.IncludeEvent) (BehaviourEvent, bool) {
	ctx, span := r.cfg.Tracer.Start(ctx, "RoutingBehaviour.advanceInclude")
	defer span.End()

	istate := r.include.Advance(ctx, ev)
	switch st := istate.(type) {
	case *routing.StateIncludeConnectivityCheck[kadt.Key, kadt.PeerID]:
		span.SetAttributes(attribute.String("out_event", "EventOutboundGetCloserNodes"))
		// include wants to send a find node message to a node
		r.cfg.Logger.Debug("starting connectivity check", tele.LogAttrPeerID(st.NodeID), "source", "include")
		return &EventOutboundGetCloserNodes{
			QueryID: IncludeQueryID,
			To:      st.NodeID,
			Target:  st.NodeID.Key(),
			Notify:  r,
		}, true

	case *routing.StateIncludeRoutingUpdated[kadt.Key, kadt.PeerID]:
		// a node has been included in the routing table

		// notify other routing state machines that there is a new node in the routing table
		r.Notify(ctx, &EventRoutingUpdated{
			NodeID: st.NodeID,
		})

		// return the event to notify outwards too
		span.SetAttributes(attribute.String("out_event", "EventRoutingUpdated"))
		r.cfg.Logger.Debug("peer added to routing table", tele.LogAttrPeerID(st.NodeID))
		return &EventRoutingUpdated{
			NodeID: st.NodeID,
		}, true
	case *routing.StateIncludeWaitingAtCapacity:
		// nothing to do except wait for message response or timeout
	case *routing.StateIncludeWaitingWithCapacity:
		// nothing to do except wait for message response or timeout
	case *routing.StateIncludeWaitingFull:
		// nothing to do except wait for message response or timeout
	case *routing.StateIncludeIdle:
		// nothing to do except wait for new nodes to be added to queue
	default:
		panic(fmt.Sprintf("unexpected include state: %T", st))
	}

	return nil, false
}

func (r *RoutingBehaviour) advanceProbe(ctx context.Context, ev routing.ProbeEvent) (BehaviourEvent, bool) {
	ctx, span := r.cfg.Tracer.Start(ctx, "RoutingBehaviour.advanceProbe")
	defer span.End()
	st := r.probe.Advance(ctx, ev)
	switch st := st.(type) {
	case *routing.StateProbeConnectivityCheck[kadt.Key, kadt.PeerID]:
		// include wants to send a find node message to a node
		r.cfg.Logger.Debug("starting connectivity check", tele.LogAttrPeerID(st.NodeID), "source", "probe")
		return &EventOutboundGetCloserNodes{
			QueryID: ProbeQueryID,
			To:      st.NodeID,
			Target:  st.NodeID.Key(),
			Notify:  r,
		}, true
	case *routing.StateProbeNodeFailure[kadt.Key, kadt.PeerID]:
		// a node has failed a connectivity check and been removed from the routing table and the probe list

		// emit an EventRoutingRemoved event to notify clients that the node has been removed
		r.cfg.Logger.Debug("peer removed from routing table", tele.LogAttrPeerID(st.NodeID))
		r.pendingOutbound = append(r.pendingOutbound, &EventRoutingRemoved{
			NodeID: st.NodeID,
		})

		// add the node to the inclusion list for a second chance
		r.Notify(ctx, &EventAddNode{
			NodeID: st.NodeID,
		})

	case *routing.StateProbeWaitingAtCapacity:
		// the probe state machine is waiting for responses for checks and the maximum number of concurrent checks has been reached.
		// nothing to do except wait for message response or timeout
	case *routing.StateProbeWaitingWithCapacity:
		// the probe state machine is waiting for responses for checks but has capacity to perform more
		// nothing to do except wait for message response or timeout
	case *routing.StateProbeIdle:
		// the probe state machine is not running any checks.
		// nothing to do except wait for message response or timeout
	default:
		panic(fmt.Sprintf("unexpected include state: %T", st))
	}

	return nil, false
}

func (r *RoutingBehaviour) advanceExplore(ctx context.Context, ev routing.ExploreEvent) (BehaviourEvent, bool) {
	ctx, span := r.cfg.Tracer.Start(ctx, "RoutingBehaviour.advanceExplore")
	defer span.End()

	bstate := r.explore.Advance(ctx, ev)
	switch st := bstate.(type) {
	case *routing.StateExploreFindCloser[kadt.Key, kadt.PeerID]:
		r.cfg.Logger.Debug("starting explore", slog.Int("cpl", st.Cpl), tele.LogAttrPeerID(st.NodeID))
		return &EventOutboundGetCloserNodes{
			QueryID: routing.ExploreQueryID,
			To:      st.NodeID,
			Target:  st.Target,
			Notify:  r,
		}, true

	case *routing.StateExploreWaiting:
		// explore waiting for a message response, nothing to do
	case *routing.StateExploreQueryFinished:
		// nothing to do except notify via telemetry
	case *routing.StateExploreQueryTimeout:
		// nothing to do except notify via telemetry
	case *routing.StateExploreFailure:
		r.cfg.Logger.Warn("explore failure", slog.Int("cpl", st.Cpl), tele.LogAttrError(st.Error))
	case *routing.StateExploreIdle:
		// bootstrap not running, nothing to do
	default:
		panic(fmt.Sprintf("unexpected explore state: %T", st))
	}

	return nil, false
}

func (r *RoutingBehaviour) advanceCrawl(ctx context.Context, ev routing.CrawlEvent) (BehaviourEvent, bool) {
	ctx, span := r.cfg.Tracer.Start(ctx, "RoutingBehaviour.advanceCrawl")
	defer span.End()

	cstate := r.crawl.Advance(ctx, ev)
	switch st := cstate.(type) {
	case *routing.StateCrawlFindCloser[kadt.Key, kadt.PeerID]:
		return &EventOutboundGetCloserNodes{
			QueryID: routing.CrawlQueryID,
			To:      st.NodeID,
			Target:  st.Target,
			Notify:  r,
		}, true

	case *routing.StateCrawlWaitingWithCapacity:
		// crawl waiting for a message response but has capacity to do more
	case *routing.StateCrawlWaitingAtCapacity:
		// crawl waiting for a message response but has no capacity to do more
	case *routing.StateCrawlFinished[kadt.Key, kadt.PeerID]:
		r.cfg.Logger.Info("crawl finished")
	case *routing.StateCrawlIdle:
		// bootstrap not running, nothing to do
	default:
		panic(fmt.Sprintf("unexpected explore state: %T", st))
	}

	return nil, false
}<|MERGE_RESOLUTION|>--- conflicted
+++ resolved
@@ -305,20 +305,13 @@
 	// it must only be accessed while performMu is held
 	probe coordt.StateMachine[routing.ProbeEvent, routing.ProbeState]
 
-<<<<<<< HEAD
 	// explore is the routing table explore state machine, responsible for increasing the occupant of the routing table
-	explore coordt.StateMachine[routing.ExploreEvent, routing.ExploreState]
-
-	// crawl is the state machine that can crawl the network from a set of seed nodes
-	crawl coordt.StateMachine[routing.CrawlEvent, routing.CrawlState]
-
-	pendingMu sync.Mutex
-	pending   []BehaviourEvent
-	ready     chan struct{}
-=======
-	// explore is the routing table explore state machine, responsible for increasing the occupanct of the routing table
 	// it must only be accessed while performMu is held
 	explore coordt.StateMachine[routing.ExploreEvent, routing.ExploreState]
+
+	// crawl is the state machine that can crawl the network from a set of seed nodes
+	// it must only be accessed while performMu is held
+	crawl coordt.StateMachine[routing.CrawlEvent, routing.CrawlState]
 
 	// pendingOutbound is a queue of outbound events.
 	// it must only be accessed while performMu is held
@@ -331,7 +324,6 @@
 	pendingInbound []CtxEvent[BehaviourEvent]
 
 	ready chan struct{}
->>>>>>> 80fe66da
 }
 
 func NewRoutingBehaviour(self kadt.PeerID, rt routing.RoutingTableCpl[kadt.Key, kadt.PeerID], cfg *RoutingConfig) (*RoutingBehaviour, error) {
@@ -375,7 +367,7 @@
 	probeCfg.Concurrency = cfg.ProbeRequestConcurrency
 	probeCfg.CheckInterval = cfg.ProbeCheckInterval
 
-	probe, err := routing.NewProbe[kadt.Key, kadt.PeerID](rt, probeCfg)
+	probe, err := routing.NewProbe[kadt.Key](rt, probeCfg)
 	if err != nil {
 		return nil, fmt.Errorf("probe: %w", err)
 	}
@@ -393,7 +385,7 @@
 		return nil, fmt.Errorf("explore schedule: %w", err)
 	}
 
-	explore, err := routing.NewExplore[kadt.Key, kadt.PeerID](self, rt, cplutil.GenRandPeerID, schedule, exploreCfg)
+	explore, err := routing.NewExplore[kadt.Key](self, rt, cplutil.GenRandPeerID, schedule, exploreCfg)
 	if err != nil {
 		return nil, fmt.Errorf("explore: %w", err)
 	}
@@ -517,11 +509,6 @@
 	}
 }
 
-<<<<<<< HEAD
-// notify must only be called while r.pendingMu is held
-func (r *RoutingBehaviour) notify(ctx context.Context, ev BehaviourEvent) {
-	ctx, span := r.cfg.Tracer.Start(ctx, "RoutingBehaviour.notify", trace.WithAttributes(tele.AttrInEvent(ev)))
-=======
 func (r *RoutingBehaviour) nextPendingInbound() (CtxEvent[BehaviourEvent], bool) {
 	r.pendingInboundMu.Lock()
 	defer r.pendingInboundMu.Unlock()
@@ -538,9 +525,7 @@
 	if !ok {
 		return nil, false
 	}
-
-	ctx, span := r.cfg.Tracer.Start(pev.Ctx, "PooledQueryBehaviour.perfomNextInbound")
->>>>>>> 80fe66da
+	ctx, span := r.cfg.Tracer.Start(pev.Ctx, "PooledQueryBehaviour.perfomNextInbound", trace.WithAttributes(tele.AttrInEvent(pev)))
 	defer span.End()
 
 	switch ev := pev.Event.(type) {
@@ -548,16 +533,8 @@
 		cmd := &routing.EventBootstrapStart[kadt.Key, kadt.PeerID]{
 			KnownClosestNodes: ev.SeedNodes,
 		}
-<<<<<<< HEAD
-		// attempt to advance the bootstrap state machine
-		next, ok := r.advanceBootstrap(ctx, cmd)
-		if ok {
-			r.pending = append(r.pending, next)
-		}
-=======
 		// attempt to advance the bootstrap
 		return r.advanceBootstrap(ctx, cmd)
->>>>>>> 80fe66da
 
 	case *EventStartCrawl:
 		cmd := &routing.EventCrawlStart[kadt.Key, kadt.PeerID]{
@@ -566,7 +543,7 @@
 		// attempt to advance the crawl state machine
 		next, ok := r.advanceCrawl(ctx, cmd)
 		if ok {
-			r.pending = append(r.pending, next)
+			r.pendingOutbound = append(r.pendingOutbound, next)
 		}
 
 	case *EventAddNode:
@@ -574,7 +551,6 @@
 		if r.self.Equal(ev.NodeID) {
 			break
 		}
-<<<<<<< HEAD
 
 		var cmd routing.IncludeEvent
 		if ev.Checked {
@@ -586,10 +562,6 @@
 			cmd = &routing.EventIncludeAddCandidate[kadt.Key, kadt.PeerID]{
 				NodeID: ev.NodeID,
 			}
-=======
-		cmd := &routing.EventIncludeAddCandidate[kadt.Key, kadt.PeerID]{
-			NodeID: ev.NodeID,
->>>>>>> 80fe66da
 		}
 
 		// attempt to advance the include state machine
@@ -683,7 +655,7 @@
 			}
 
 		case routing.CrawlQueryID:
-			r.pending = append(r.pending, &EventAddNode{
+			r.pendingOutbound = append(r.pendingOutbound, &EventAddNode{
 				NodeID:  ev.To,
 				Checked: true,
 			})
@@ -697,7 +669,7 @@
 			// attempt to advance the crawl
 			next, ok := r.advanceCrawl(ctx, cmd)
 			if ok {
-				r.pending = append(r.pending, next)
+				r.pendingOutbound = append(r.pendingOutbound, next)
 			}
 
 		default:
@@ -757,7 +729,7 @@
 			// attempt to advance the crawl
 			next, ok := r.advanceCrawl(ctx, cmd)
 			if ok {
-				r.pending = append(r.pending, next)
+				r.pendingOutbound = append(r.pendingOutbound, next)
 			}
 
 		default:
@@ -836,7 +808,7 @@
 
 	ev, ok = r.advanceCrawl(ctx, &routing.EventCrawlPoll{})
 	if ok {
-		r.pending = append(r.pending, ev)
+		r.pendingOutbound = append(r.pendingOutbound, ev)
 	}
 }
 
